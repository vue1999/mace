###########################################################################################
# Atomic Data Class for handling molecules as graphs
# Authors: Ilyes Batatia, Gregor Simm
# This program is distributed under the MIT License (see MIT.md)
###########################################################################################

from typing import Optional, Sequence

import torch.utils.data

from mace.tools import (
    AtomicNumberTable,
    atomic_numbers_to_indices,
    to_one_hot,
    torch_geometric,
    voigt_to_matrix,
)

from .neighborhood import get_neighborhood
from .utils import Configuration


class AtomicData(torch_geometric.data.Data):
    num_graphs: torch.Tensor
    batch: torch.Tensor
    edge_index: torch.Tensor
    node_attrs: torch.Tensor
    edge_vectors: torch.Tensor
    edge_lengths: torch.Tensor
    positions: torch.Tensor
    shifts: torch.Tensor
    unit_shifts: torch.Tensor
    cell: torch.Tensor
    forces: torch.Tensor
    energy: torch.Tensor
    stress: torch.Tensor
    virials: torch.Tensor
    dipole: torch.Tensor
    charges: torch.Tensor
    weight: torch.Tensor
    energy_weight: torch.Tensor
    forces_weight: torch.Tensor
    stress_weight: torch.Tensor
    virials_weight: torch.Tensor

    def __init__(
        self,
        edge_index: torch.Tensor,  # [2, n_edges]
        node_attrs: torch.Tensor,  # [n_nodes, n_node_feats]
        positions: torch.Tensor,  # [n_nodes, 3]
        shifts: torch.Tensor,  # [n_edges, 3],
        unit_shifts: torch.Tensor,  # [n_edges, 3]
        cell: Optional[torch.Tensor],  # [3,3]
        weight: Optional[torch.Tensor],  # [,]
        head: Optional[torch.Tensor],  # [,]
        energy_weight: Optional[torch.Tensor],  # [,]
        forces_weight: Optional[torch.Tensor],  # [,]
        stress_weight: Optional[torch.Tensor],  # [,]
        virials_weight: Optional[torch.Tensor],  # [,]
        forces: Optional[torch.Tensor],  # [n_nodes, 3]
        energy: Optional[torch.Tensor],  # [, ]
        stress: Optional[torch.Tensor],  # [1,3,3]
        virials: Optional[torch.Tensor],  # [1,3,3]
        dipole: Optional[torch.Tensor],  # [, 3]
        charges: Optional[torch.Tensor],  # [n_nodes, ]
    ):
        # Check shapes
        num_nodes = node_attrs.shape[0]

        assert edge_index.shape[0] == 2 and len(edge_index.shape) == 2
        assert positions.shape == (num_nodes, 3)
        assert shifts.shape[1] == 3
        assert unit_shifts.shape[1] == 3
        assert len(node_attrs.shape) == 2
        assert weight is None or len(weight.shape) == 0
        assert head is None or len(head.shape) == 0
        assert energy_weight is None or len(energy_weight.shape) == 0
        assert forces_weight is None or len(forces_weight.shape) == 0
        assert stress_weight is None or len(stress_weight.shape) == 0
        assert virials_weight is None or len(virials_weight.shape) == 0
        assert cell is None or cell.shape == (3, 3)
        assert forces is None or forces.shape == (num_nodes, 3)
        assert energy is None or len(energy.shape) == 0
        assert stress is None or stress.shape == (1, 3, 3)
        assert virials is None or virials.shape == (1, 3, 3)
        assert dipole is None or dipole.shape[-1] == 3
        assert charges is None or charges.shape == (num_nodes,)
        # Aggregate data
        data = {
            "num_nodes": num_nodes,
            "edge_index": edge_index,
            "positions": positions,
            "shifts": shifts,
            "unit_shifts": unit_shifts,
            "cell": cell,
            "node_attrs": node_attrs,
            "weight": weight,
            "head": head,
            "energy_weight": energy_weight,
            "forces_weight": forces_weight,
            "stress_weight": stress_weight,
            "virials_weight": virials_weight,
            "forces": forces,
            "energy": energy,
            "stress": stress,
            "virials": virials,
            "dipole": dipole,
            "charges": charges,
        }
        super().__init__(**data)

    @classmethod
    def from_config(
        cls,
        config: Configuration,
        z_table: AtomicNumberTable,
        cutoff: float,
        heads: Optional[list] = None,
        **kwargs,  # pylint: disable=unused-argument
    ) -> "AtomicData":
        if heads is None:
<<<<<<< HEAD
            heads = ["Default"]
        edge_index, shifts, unit_shifts = get_neighborhood(
=======
            heads = ["default"]
        edge_index, shifts, unit_shifts, cell = get_neighborhood(
>>>>>>> 6d768c27
            positions=config.positions, cutoff=cutoff, pbc=config.pbc, cell=config.cell
        )
        indices = atomic_numbers_to_indices(config.atomic_numbers, z_table=z_table)
        one_hot = to_one_hot(
            torch.tensor(indices, dtype=torch.long).unsqueeze(-1),
            num_classes=len(z_table),
        )
        try:
            head = torch.tensor(heads.index(config.head), dtype=torch.long)
        except ValueError:
            head = torch.tensor(len(heads) - 1, dtype=torch.long)

        cell = (
            torch.tensor(cell, dtype=torch.get_default_dtype())
            if cell is not None
            else torch.tensor(
                3 * [0.0, 0.0, 0.0], dtype=torch.get_default_dtype()
            ).view(3, 3)
        )

        num_atoms = len(config.atomic_numbers)

        weight = (
            torch.tensor(config.weight, dtype=torch.get_default_dtype())
            if config.weight is not None
            else torch.tensor(1.0, dtype=torch.get_default_dtype())
        )

        energy_weight = (
            torch.tensor(
                config.property_weights.get("energy"), dtype=torch.get_default_dtype()
            )
            if config.property_weights.get("energy") is not None
            else torch.tensor(1.0, dtype=torch.get_default_dtype())
        )

        forces_weight = (
            torch.tensor(
                config.property_weights.get("forces"), dtype=torch.get_default_dtype()
            )
            if config.property_weights.get("forces") is not None
            else torch.tensor(1.0, dtype=torch.get_default_dtype())
        )

        stress_weight = (
            torch.tensor(
                config.property_weights.get("stress"), dtype=torch.get_default_dtype()
            )
            if config.property_weights.get("stress") is not None
            else torch.tensor(1.0, dtype=torch.get_default_dtype())
        )

        virials_weight = (
            torch.tensor(
                config.property_weights.get("virials"), dtype=torch.get_default_dtype()
            )
            if config.property_weights.get("virials") is not None
            else torch.tensor(1.0, dtype=torch.get_default_dtype())
        )

        forces = (
            torch.tensor(
                config.properties.get("forces"), dtype=torch.get_default_dtype()
            )
            if config.properties.get("forces") is not None
            else torch.zeros(num_atoms, 3, dtype=torch.get_default_dtype())
        )
        energy = (
            torch.tensor(
                config.properties.get("energy"), dtype=torch.get_default_dtype()
            )
            if config.properties.get("energy") is not None
            else torch.tensor(0.0, dtype=torch.get_default_dtype())
        )
        stress = (
            voigt_to_matrix(
                torch.tensor(
                    config.properties.get("stress"), dtype=torch.get_default_dtype()
                )
            ).unsqueeze(0)
            if config.properties.get("stress") is not None
            else torch.zeros(1, 3, 3, dtype=torch.get_default_dtype())
        )
        virials = (
            voigt_to_matrix(
                torch.tensor(
                    config.properties.get("virials"), dtype=torch.get_default_dtype()
                )
            ).unsqueeze(0)
            if config.properties.get("virials") is not None
            else torch.zeros(1, 3, 3, dtype=torch.get_default_dtype())
        )
        dipole = (
            torch.tensor(
                config.properties.get("dipole"), dtype=torch.get_default_dtype()
            ).unsqueeze(0)
            if config.properties.get("dipole") is not None
            else torch.zeros(1, 3, dtype=torch.get_default_dtype())
        )
        charges = (
            torch.tensor(
                config.properties.get("charges"), dtype=torch.get_default_dtype()
            )
            if config.properties.get("charges") is not None
            else torch.zeros(num_atoms, dtype=torch.get_default_dtype())
        )

        return cls(
            edge_index=torch.tensor(edge_index, dtype=torch.long),
            positions=torch.tensor(config.positions, dtype=torch.get_default_dtype()),
            shifts=torch.tensor(shifts, dtype=torch.get_default_dtype()),
            unit_shifts=torch.tensor(unit_shifts, dtype=torch.get_default_dtype()),
            cell=cell,
            node_attrs=one_hot,
            weight=weight,
            head=head,
            energy_weight=energy_weight,
            forces_weight=forces_weight,
            stress_weight=stress_weight,
            virials_weight=virials_weight,
            forces=forces,
            energy=energy,
            stress=stress,
            virials=virials,
            dipole=dipole,
            charges=charges,
        )


def get_data_loader(
    dataset: Sequence[AtomicData],
    batch_size: int,
    shuffle=True,
    drop_last=False,
) -> torch.utils.data.DataLoader:
    return torch_geometric.dataloader.DataLoader(
        dataset=dataset,
        batch_size=batch_size,
        shuffle=shuffle,
        drop_last=drop_last,
    )<|MERGE_RESOLUTION|>--- conflicted
+++ resolved
@@ -119,13 +119,8 @@
         **kwargs,  # pylint: disable=unused-argument
     ) -> "AtomicData":
         if heads is None:
-<<<<<<< HEAD
+        edge_index, shifts, unit_shifts, cell = get_neighborhood(
             heads = ["Default"]
-        edge_index, shifts, unit_shifts = get_neighborhood(
-=======
-            heads = ["default"]
-        edge_index, shifts, unit_shifts, cell = get_neighborhood(
->>>>>>> 6d768c27
             positions=config.positions, cutoff=cutoff, pbc=config.pbc, cell=config.cell
         )
         indices = atomic_numbers_to_indices(config.atomic_numbers, z_table=z_table)
