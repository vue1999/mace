# Byte-compiled / optimized / DLL files
__pycache__/
*.py[cod]
*$py.class

# Distribution / packaging
build/
*.egg-info/

# pytest
.pytest_cache/

# mypy
.mypy_cache/

# IDE
.idea/
.vscode/
*.txt
*.log

# Distribution
dist/

# Jupyter Notebook
.ipynb_checkpoints

# DS_Store
.DS_Store
*.models
*.pt
/wandb
*.xyz
/checkpoints
*.model
<<<<<<< HEAD
/results
*.db
=======

.benchmarks
*.db
*.png
>>>>>>> b55cbee0
<|MERGE_RESOLUTION|>--- conflicted
+++ resolved
@@ -33,12 +33,8 @@
 *.xyz
 /checkpoints
 *.model
-<<<<<<< HEAD
 /results
 *.db
-=======
 
 .benchmarks
-*.db
-*.png
->>>>>>> b55cbee0
+*.png